--- conflicted
+++ resolved
@@ -20,13 +20,9 @@
 
     def test_conversion_to_generic(self, make_entity):
         e = make_entity
-<<<<<<< HEAD
-        assert e["motel_specific"].make_generic().compare_keys(e["motel"])
-=======
         assert e["motel_specific"].generic is False
         new = e["motel_specific"].make_generic()
         assert new.generic is True
->>>>>>> 6da9ded2
 
     def test_repr_equal_after_make_generic(self, make_entity):
         """
